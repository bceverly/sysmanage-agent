--- conflicted
+++ resolved
@@ -316,49 +316,9 @@
         """Get the status of a service."""
         try:
             if self.system == "linux":
-<<<<<<< HEAD
                 return self._get_linux_service_status(service_name)
             if self.system in ["netbsd", "freebsd", "openbsd"]:
                 return self._get_bsd_service_status(service_name)
-=======
-                # Try snap services first (for snap packages)
-                if self._command_exists("snap"):
-                    snap_status = self._get_snap_service_status(service_name)
-                    if snap_status != "unknown":
-                        return snap_status
-
-                # Try systemctl
-                systemctl_path = self._get_command_path("systemctl")
-                if systemctl_path:
-                    result = subprocess.run(  # nosec B603 B607 # systemctl with controlled args
-                        [systemctl_path, "is-active", service_name],
-                        capture_output=True,
-                        text=True,
-                        timeout=10,
-                        check=False,
-                    )
-
-                    if result.returncode == 0 and result.stdout.strip() == "active":
-                        return "running"
-                    if result.stdout.strip() in ["inactive", "failed"]:
-                        return "stopped"
-
-                # Try service command as fallback
-                service_path = self._get_command_path("service")
-                if service_path:
-                    result = subprocess.run(  # nosec B603 B607 # service with controlled args
-                        [service_path, service_name, "status"],
-                        capture_output=True,
-                        text=True,
-                        timeout=10,
-                        check=False,
-                    )
-
-                    if result.returncode == 0:
-                        return "running"
-                    return "stopped"
-
->>>>>>> ac5f9da2
         except Exception as e:
             self.logger.debug("Error checking service %s: %s", service_name, e)
 
@@ -373,9 +333,10 @@
                 return snap_status
 
         # Try systemctl
-        if self._command_exists("systemctl"):
-            result = subprocess.run(
-                ["systemctl", "is-active", service_name],
+        systemctl_path = self._get_command_path("systemctl")
+        if systemctl_path:
+            result = subprocess.run(  # nosec B603 B607 # systemctl with controlled args
+                [systemctl_path, "is-active", service_name],
                 capture_output=True,
                 text=True,
                 timeout=10,
@@ -388,9 +349,10 @@
                 return "stopped"
 
         # Try service command as fallback
-        if self._command_exists("service"):
-            result = subprocess.run(
-                ["service", service_name, "status"],
+        service_path = self._get_command_path("service")
+        if service_path:
+            result = subprocess.run(  # nosec B603 B607 # service with controlled args
+                [service_path, service_name, "status"],
                 capture_output=True,
                 text=True,
                 timeout=10,
